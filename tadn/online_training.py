--- conflicted
+++ resolved
@@ -12,11 +12,8 @@
 from torch.nn import functional as F
 
 # Local imports
-<<<<<<< HEAD
+from .utils.convenience import get_trainer
 from .utils.convenience import get_evaluation_benchmark, get_tracker
-=======
-from .utils.convenience import get_trainer
->>>>>>> 09742734
 from .components import tracklets
 from .components.transformer import TADN
 from .config.data import MOTDatasetConfig
@@ -52,7 +49,7 @@
 
         super().__init__(*args, **kwargs)
 
-        self.current_epoch = None
+        self.current_epoch = -1
         self.assignment_loss = torch.tensor(
             0.0, dtype=torch.float32, requires_grad=True
         )
@@ -710,11 +707,7 @@
     #     batch_size=1, shuffle=False
     # )
 
-<<<<<<< HEAD
-    # trainer: pl.Trainer = cfg.trainer.trainer
-=======
     trainer: pl.Trainer = get_trainer(cfg.trainer)
->>>>>>> 09742734
 
     # trainer.fit(model, train_dataloaders=train_dloader, val_dataloaders=val_dloader)
 
